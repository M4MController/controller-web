# -*- coding: utf-8 -*-
import logging
from datetime import datetime, timezone
from gpiozero import Buzzer
from time import sleep
from server.database.managers import SensorDataManager
from m4m_client import send_data
from config import config
import requests

from sqlalchemy.orm import Session
from sqlalchemy import create_engine

logger = logging.getLogger(__name__)

session = None


def get_db():
    global session
    if session is not None:
        return session

    session = Session(create_engine(config['database']['objects']['uri']))

    return session


def json_send(sensor_id, data, send_to_server=True):
    now = datetime.now()
    timestamp = now.replace(tzinfo=timezone.utc).strftime("%Y-%m-%dT%H:%M:%S")

    try:
        if send_to_server:
            send_data(sensor_id, now, data)
    except Exception as e:
<<<<<<< HEAD
        logger.info("Can not send data", e)
    return SensorDataManager(get_db()).save_new(sensor_id, data)
=======
        print("Can not send data", e)

    return requests.post(config.host + ':' + config.port + '/private/sensor/' + sensor_id + '/add', data={
        'timestamp': timestamp,
        'value': data
    })
    # Return Promise?
    # return SensorDataManager(get_db()).save_new(sensor_id, {
    #     'timestamp': timestamp,
    #     'value': data,
    # })
>>>>>>> 503dd927


def cur_date():
    return datetime.now().replace(tzinfo=timezone.utc).strftime("%b %d %H:%M:%S m4m: ")


def beep():
    buzzer = Buzzer(17)
    buzzer.on()
    sleep(1)
    buzzer.off()
    sleep(1)<|MERGE_RESOLUTION|>--- conflicted
+++ resolved
@@ -34,11 +34,7 @@
         if send_to_server:
             send_data(sensor_id, now, data)
     except Exception as e:
-<<<<<<< HEAD
         logger.info("Can not send data", e)
-    return SensorDataManager(get_db()).save_new(sensor_id, data)
-=======
-        print("Can not send data", e)
 
     return requests.post(config.host + ':' + config.port + '/private/sensor/' + sensor_id + '/add', data={
         'timestamp': timestamp,
@@ -49,7 +45,6 @@
     #     'timestamp': timestamp,
     #     'value': data,
     # })
->>>>>>> 503dd927
 
 
 def cur_date():
