--- conflicted
+++ resolved
@@ -7,13 +7,6 @@
     Object,
     Controller,
     Sensor,
-<<<<<<< HEAD
-    SensorData
-)
-
-from server.errors import ConflictError, ObjectNotFoundError
-from datetime import datetime, timezone
-=======
     SensorData,
     User,
     UserInfo,
@@ -25,7 +18,6 @@
     ObjectExistsError
 )
 from datetime import datetime
->>>>>>> 503dd927
 
 time_field = 'timestamp'
 
@@ -85,7 +77,7 @@
         return s
 
     def get_sensor_data(self, sensor_id, time_from=None, field=None):
-        query = self.session.query(self.model).filter(self.model.sensor_id == sensor_id)
+        query = self.session.query(self.model.data).filter(self.model.sensor_id == sensor_id)
 
         if time_from is not None:
             try:
@@ -94,27 +86,28 @@
             except ValueError as error:
                 print('from field has incorrect format: ', error, '; Expected: %Y-%m-%dT%H:%M:%S')
 
-        result = query.all()
+        if field is not None:
+            if field == 'time_stamp':
+                field = time_field
 
-        if field is not None:
-            result = list(filter(lambda x: field in x.data['value'], result))
-            for record in result:
-                record.data['value'] = {field: record.data['value'][field]}
+            query = query.with_entities(self.model.data[time_field], self.model.data['value'][field])
 
-        return result
+            if field == time_field:
+                return [{time_field: x[0]} for x in query.all()]
+
+            return [{time_field: x[0], 'value': {field: x[1]}} for x in query.all()]
+
+        return [x[0] for x in query.all()]
 
     def get_last_record(self, sensor_id):
         result = self.session.query(self.model.data) \
             .filter(self.model.sensor_id == sensor_id) \
-<<<<<<< HEAD
             .order_by(self.model.id.desc()).first()
 
         if result is None:
             return None
 
         return result[0]
-=======
-            .order_by(self.model.id.desc()).first()[0]
 
 
 class UserManager(BaseSqlManager):
@@ -151,5 +144,4 @@
         })
 
     def update(self, user_id, info):
-        return self.session.query(self.model).filter_by(user_id=user_id).update(info)
->>>>>>> 503dd927
+        return self.session.query(self.model).filter_by(user_id=user_id).update(info)