<<<<<<< HEAD
import hjson
from flask import jsonify, request

from .server import app
from .config.config import config
from .config.sensors import sensor_ids
from .database import DatabaseManager


class Routing:
    @staticmethod
    @app.route('/sign_in', methods=['POST'])
    def sign_in():
        try:
            return jsonify({'token': config['user_token']})

        except:
            app.logger.error('Unable to get user_token value from config!')

            return jsonify({}), 500

    @staticmethod
    @app.route('/data')
    def data():
        try:
            return jsonify([
                              {
                                "id": sensor_ids["GPS"],
                                "name": "GPS",
                                "last_value": hjson.dumpsJSON(DatabaseManager.get_last_gps()),
                                "status": 1,
                                "type": 0
                              },
                              {
                                "id": sensor_ids["OBD"],
                                "name": "OBD",
                                "last_value": hjson.dumpsJSON(DatabaseManager.get_last_obd()),
                                "status": 1,
                                "type": 0
                              }
                            ])
        except:
            app.logger.error('Unable to return data!')

            return jsonify({}), 500

    @staticmethod
    @app.route('/data/sensor/<int:_id>/data')
    def data_query(_id):
        field = request.args.get('field')
        try:
            proj = {"_id": False, "timestamp": True}
            if field is not None:
                proj["value." + str(field)] = True
            else:
                proj["value"] = True

            return jsonify(DatabaseManager.get_available_data(_id, proj))
        except:
            app.logger.error('Unable to retrieve data for query from db!')
            return jsonify({}), 500
=======
from server.config import config
from server.resources.base import BaseResource
from marshmallow import Schema, fields

from server.resources.utils import provide_db_session, schematic_response

from server.database.managers import SensorManager, SensorDataManager


class SensorDataSchema(Schema):
    time_stamp = fields.DateTime(attribute='timestamp')
    value = fields.Dict()


class SensorSchema(Schema):
    id = fields.Integer()
    name = fields.String()
    status = fields.Integer()
    last_value = fields.Dict(allow_none=True)
    type = fields.Integer()
    controller = fields.Integer(attribute='controller_id')


class ResourceSchema(Schema):
    sensors = fields.Nested(SensorSchema(), many=True)


class Auth(BaseResource):
    def post(self):
        return {'token': config['user_token']}


class ObjectsResource(BaseResource):
    def _insert_last_value(self, sensors):
        data_manager = SensorDataManager(self.db_data)

        for sensor in sensors:
            last_value = data_manager.get_last_record(sensor.id)
            sensor.last_value = last_value and last_value['value']

    @provide_db_session
    @schematic_response(ResourceSchema())
    def get(self):
        sensors = SensorManager(self.db_session).get_all()
        self._insert_last_value(sensors)

        return {
            'sensors': sensors,
        }


class SensorDataResource(BaseResource):
    @schematic_response(SensorDataSchema(many=True))
    def get(self, sensor_id):
        return SensorDataManager(self.db_data).get_all(sensor_id)


def register_routes(app):
    app.register_route(Auth, 'sign_in', '/sign_in')
    app.register_route(ObjectsResource, 'objects', '/objects')
    app.register_route(SensorDataResource, 'sensor_data', '/sensor/<int:sensor_id>/data')
>>>>>>> 7cafbbaa
<|MERGE_RESOLUTION|>--- conflicted
+++ resolved
@@ -1,66 +1,3 @@
-<<<<<<< HEAD
-import hjson
-from flask import jsonify, request
-
-from .server import app
-from .config.config import config
-from .config.sensors import sensor_ids
-from .database import DatabaseManager
-
-
-class Routing:
-    @staticmethod
-    @app.route('/sign_in', methods=['POST'])
-    def sign_in():
-        try:
-            return jsonify({'token': config['user_token']})
-
-        except:
-            app.logger.error('Unable to get user_token value from config!')
-
-            return jsonify({}), 500
-
-    @staticmethod
-    @app.route('/data')
-    def data():
-        try:
-            return jsonify([
-                              {
-                                "id": sensor_ids["GPS"],
-                                "name": "GPS",
-                                "last_value": hjson.dumpsJSON(DatabaseManager.get_last_gps()),
-                                "status": 1,
-                                "type": 0
-                              },
-                              {
-                                "id": sensor_ids["OBD"],
-                                "name": "OBD",
-                                "last_value": hjson.dumpsJSON(DatabaseManager.get_last_obd()),
-                                "status": 1,
-                                "type": 0
-                              }
-                            ])
-        except:
-            app.logger.error('Unable to return data!')
-
-            return jsonify({}), 500
-
-    @staticmethod
-    @app.route('/data/sensor/<int:_id>/data')
-    def data_query(_id):
-        field = request.args.get('field')
-        try:
-            proj = {"_id": False, "timestamp": True}
-            if field is not None:
-                proj["value." + str(field)] = True
-            else:
-                proj["value"] = True
-
-            return jsonify(DatabaseManager.get_available_data(_id, proj))
-        except:
-            app.logger.error('Unable to retrieve data for query from db!')
-            return jsonify({}), 500
-=======
 from server.config import config
 from server.resources.base import BaseResource
 from marshmallow import Schema, fields
@@ -121,5 +58,4 @@
 def register_routes(app):
     app.register_route(Auth, 'sign_in', '/sign_in')
     app.register_route(ObjectsResource, 'objects', '/objects')
-    app.register_route(SensorDataResource, 'sensor_data', '/sensor/<int:sensor_id>/data')
->>>>>>> 7cafbbaa
+    app.register_route(SensorDataResource, 'sensor_data', '/sensor/<int:sensor_id>/data')