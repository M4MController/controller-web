--- conflicted
+++ resolved
@@ -1,13 +1,5 @@
 import bcrypt
 from flask import request
-<<<<<<< HEAD
-
-from server.database.managers import SensorManager, SensorDataManager, ObjectManager, ControllerManager
-from server.resources.base import BaseResource
-from server.resources.utils import provide_db_session, schematic_response
-
-from server.schemas import SensorDataSchema, ResourceSchema
-=======
 from flask_jwt_extended import create_access_token
 
 from server.resources.base import BaseResource
@@ -69,7 +61,6 @@
 	def post(self, request_obj=None):
 		login = request_obj['login']
 		pwd = request_obj['password'].encode('utf-8')
->>>>>>> 503dd927
 
 		user = UserManager(self.db_session).get_by_login(login)
 
@@ -104,35 +95,6 @@
 
 
 class ObjectsResource(BaseResource):
-<<<<<<< HEAD
-    def _insert_last_value(self, sensors):
-        data_manager = SensorDataManager(self.db_session)
-
-        for sensor in sensors:
-            last_value = data_manager.get_last_record(sensor.id)
-            sensor.last_value = last_value and last_value['value']
-
-    @provide_db_session
-    @schematic_response(ResourceSchema())
-    def get(self):
-        sensors = SensorManager(self.db_session).get_all()
-        objects = ObjectManager(self.db_session).get_all()
-        controllers = ControllerManager(self.db_session).get_all()
-
-        return {
-            'objects': objects,
-            'controllers': controllers,
-            'sensors': sensors,
-        }
-
-
-class SensorDataResource(BaseResource):
-    @provide_db_session
-    @schematic_response(SensorDataSchema(many=True))
-    def get(self, sensor_id):
-        result = SensorDataManager(self.db_session) \
-            .get_sensor_data(sensor_id, request.args.get('from'), request.args.get('field'))
-=======
 	def _insert_last_value(self, sensors):
 		data_manager = SensorDataManager(self.db_session)
 
@@ -163,7 +125,6 @@
 	def get(self, sensor_id):
 		result = SensorDataManager(self.db_session)\
 			.get_sensor_data(sensor_id, request.args.get('from'), request.args.get('field'))
->>>>>>> 503dd927
 
 		return result
 
